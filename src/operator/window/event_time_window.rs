--- conflicted
+++ resolved
@@ -57,131 +57,7 @@
     }
 }
 
-<<<<<<< HEAD
-#[derive(Clone)]
-pub struct EventTimeWindowGenerator<Key: DataKey, Out: Data> {
-    size: Duration,
-    step: Duration,
-    win_end: Timestamp,
-    items: VecDeque<Out>,
-    timestamps: VecDeque<Timestamp>,
-    last_seen: Timestamp,
-    _key: PhantomData<Key>,
-}
-
-impl<Key: DataKey, Out: Data> EventTimeWindowGenerator<Key, Out> {
-    fn new(size: Duration, step: Duration) -> Self {
-        EventTimeWindowGenerator {
-            size,
-            step,
-            win_end: Default::default(),
-            items: Default::default(),
-            timestamps: Default::default(),
-            last_seen: Default::default(),
-            _key: Default::default(),
-        }
-    }
-}
-
-impl<Key: DataKey, Out: Data> EventTimeWindowGenerator<Key, Out> {
-    /// Return the closing time of the oldest window containing `t`, making
-    /// sure the first window starts at time 0.
-    fn get_window_end(&self, t: Timestamp) -> Duration {
-        if t < self.size {
-            // the given timestamp is part of the first window
-            return self.size;
-        }
-
-        let offset = self.size.as_nanos() % self.step.as_nanos();
-        let nanos = (t.as_nanos() - offset) / self.step.as_nanos() * self.step.as_nanos() + offset;
-        let dur = Duration::new(
-            (nanos / 1_000_000_000) as u64,
-            (nanos % 1_000_000_000) as u32,
-        );
-        dur + self.step
-    }
-}
-
-impl<Key: DataKey, Out: Data> WindowGenerator<Key, Out> for EventTimeWindowGenerator<Key, Out> {
-    fn add(&mut self, item: StreamElement<(Key, Out)>) {
-        match item {
-            StreamElement::Item(_) => {
-                panic!("Event time window cannot handle elements without a timestamp")
-            }
-            StreamElement::Timestamped((_, v), ts) => {
-                assert!(ts >= self.last_seen);
-                self.last_seen = ts;
-
-                self.items.push_back(v);
-                self.timestamps.push_back(ts);
-
-                if self.timestamps.len() == 1 {
-                    // if the buffers were previously empty, recompute the end of the window
-                    self.win_end = self
-                        .get_window_end(*self.timestamps.front().unwrap())
-                        .max(self.win_end);
-                }
-            }
-            StreamElement::Watermark(ts) => {
-                assert!(ts >= self.last_seen);
-                self.last_seen = ts;
-            }
-            StreamElement::FlushBatch => unreachable!("Windows do not handle FlushBatch"),
-            StreamElement::End => {
-                self.last_seen = Timestamp::new(u64::MAX, 0);
-            }
-            StreamElement::IterEnd => {
-                unimplemented!("Event time windows inside iterations are not supported yet (and probably never will)");
-            }
-        }
-    }
-
-    fn next_window(&mut self) -> Option<Window<Key, Out>> {
-        if !self.items.is_empty() && self.win_end <= self.last_seen {
-            let size = self
-                .timestamps
-                .iter()
-                .take_while(|&ts| ts < &self.win_end)
-                .count();
-            let timestamp = Some(self.win_end);
-
-            Some(Window {
-                gen: self,
-                size,
-                timestamp,
-            })
-        } else {
-            None
-        }
-    }
-
-    fn advance(&mut self) {
-        let next_win_start = self.win_end - self.size + self.step;
-        while let Some(ts) = self.timestamps.front() {
-            if ts < &next_win_start {
-                // pop the item if it is not contained in the next window
-                self.items.pop_front().unwrap();
-                self.timestamps.pop_front().unwrap();
-            } else {
-                break;
-            }
-        }
-
-        // move to the next window
-        self.win_end += self.step;
-        if let Some(&ts) = self.timestamps.front() {
-            // make sure to skip empty windows
-            self.win_end = self.get_window_end(ts).max(self.win_end);
-        }
-    }
-
-    fn buffer(&self) -> &VecDeque<Out> {
-        &self.items
-    }
-}
-=======
 pub type EventTimeWindowGenerator<Key, Out> = TimeWindowGenerator<Key, Out>;
->>>>>>> da5cd772
 
 #[cfg(test)]
 mod tests {
