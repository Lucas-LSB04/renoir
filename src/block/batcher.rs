--- conflicted
+++ resolved
@@ -30,12 +30,6 @@
 
 impl<Out: Data> Batcher<Out> {
     pub(crate) fn new(remote_sender: NetworkSender<NetworkMessage<Out>>, mode: BatchMode) -> Self {
-<<<<<<< HEAD
-        let (sender, receiver) = bounded(1000);
-        let join_handle =
-            spawn(async move { Batcher::batcher_body(remote_sender, mode, receiver).await });
-=======
->>>>>>> fab1b1f0
         Self {
             remote_sender,
             mode,
