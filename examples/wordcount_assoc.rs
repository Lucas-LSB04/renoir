--- conflicted
+++ resolved
@@ -36,14 +36,9 @@
     if let Some(_res) = result.get() {
         eprintln!("Output: {:?}", _res.len());
         println!("{:?}", elapsed);
-<<<<<<< HEAD
-        // use itertools::Itertools;
-        // _r.iter()
-=======
 
         // use itertools::Itertools;
         // _res.iter()
->>>>>>> 11d9572f
         //     .sorted_by_key(|t| t.1)
         //     .rev()
         //     .take(10)
